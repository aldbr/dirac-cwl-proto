--- conflicted
+++ resolved
@@ -121,28 +121,4 @@
         if isinstance(value, (ExpressionTool, CommandLineTool, Workflow)):
             return save(value)
         else:
-<<<<<<< HEAD
-            raise TypeError(f"Cannot serialize type {type(value)}")
-
-
-# -----------------------------------------------------------------------------
-# Module helpers
-# -----------------------------------------------------------------------------
-
-
-def extract_dirac_hints(
-    cwl: Any,
-) -> tuple[ExecutionHooksHint, SchedulingHint]:
-    """Thin wrapper that returns (ExecutionHooksHint, SchedulingHint).
-
-    Prefer the class-factory APIs `ExecutionHooksHint.from_cwl` and
-    `SchedulingHint.from_cwl` for new code. This helper remains for
-    convenience.
-    """
-    return (
-        ExecutionHooksHint.from_cwl(cwl),
-        SchedulingHint.from_cwl(cwl),
-    )
-=======
-            raise TypeError(f"Cannot serialize type {type(value)}")
->>>>>>> 94e8a9b0
+            raise TypeError(f"Cannot serialize type {type(value)}")