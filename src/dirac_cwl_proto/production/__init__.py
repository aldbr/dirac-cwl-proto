"""
CLI interface to run a workflow as a production.
"""

import logging
from concurrent.futures import ThreadPoolExecutor
from typing import List, Optional

import typer
from cwl_utils.pack import pack
from cwl_utils.parser import load_document
from cwl_utils.parser.cwl_v1_2 import (
    CommandLineTool,
    ExpressionTool,
    Workflow,
    WorkflowInputParameter,
    WorkflowStep,
)
from rich import print_json
from rich.console import Console
from schema_salad.exceptions import ValidationException

from dirac_cwl_proto.submission_models import (
    ProductionSubmissionModel,
    TransformationSubmissionModel,
)
from dirac_cwl_proto.transformation import (
    submit_transformation_router,
)

app = typer.Typer()
console = Console()


# -----------------------------------------------------------------------------
# dirac-cli commands
# -----------------------------------------------------------------------------


@app.command("submit")
def submit_production_client(
    task_path: str = typer.Argument(..., help="Path to the CWL file"),
    # Specific parameter for the purpose of the prototype
    local: Optional[bool] = typer.Option(
        True, help="Run the job locally instead of submitting it to the router"
    ),
):
    """
    Correspond to the dirac-cli command to submit productions

    This command will:
    - Validate the workflow
    - Start the production
    """
    # Validate the workflow
    console.print(
        "[blue]:information_source:[/blue] [bold]CLI:[/bold] Validating the production..."
    )
    try:
        task = load_document(pack(task_path))
    except FileNotFoundError as ex:
        console.print(
            f"[red]:heavy_multiplication_x:[/red] [bold]CLI:[/bold] Failed to load the task:\n{ex}"
        )
        return typer.Exit(code=1)
    except ValidationException as ex:
        console.print(
            f"[red]:heavy_multiplication_x:[/red] [bold]CLI:[/bold] Failed to validate the task:\n{ex}"
        )
        return typer.Exit(code=1)
    console.print(f"\t[green]:heavy_check_mark:[/green] Task {task_path}")
<<<<<<< HEAD

    # Load the metadata: at this stage, only the structure is validated, not the content
    steps_metadata = {}
    if steps_metadata_path:
        with open(steps_metadata_path, "r") as file:
            steps_metadata = YAML(typ="safe").load(file)

    production_step_execution_hooks = {}
    production_step_scheduling = {}
    for step_name, step_data in steps_metadata.items():
        # Extract metadata and scheduling from step_data
        metadata_config = step_data.get("execution-hooks", {})
        scheduling_config = step_data.get("scheduling", {})

        # Create TransformationExecutionHooksHint with the metadata
        production_step_execution_hooks[step_name] = TransformationExecutionHooksHint(
            **metadata_config
        )
        production_step_scheduling[step_name] = SchedulingHint(**scheduling_config)

=======
>>>>>>> 94e8a9b0
    console.print("\t[green]:heavy_check_mark:[/green] Metadata")

    # Create the production
    production = ProductionSubmissionModel(task=task)
    console.print(
        "[green]:heavy_check_mark:[/green] [bold]CLI:[/bold] Production validated."
    )

    # Submit the tranaformation
    console.print(
        "[blue]:information_source:[/blue] [bold]CLI:[/bold] Submitting the production..."
    )
    print_json(production.model_dump_json(indent=4))
    if not submit_production_router(production):
        console.print(
            "[red]:heavy_multiplication_x:[/red] [bold]CLI:[/bold] Failed to run production."
        )
        return typer.Exit(code=1)
    console.print(
        "[green]:heavy_check_mark:[/green] [bold]CLI:[/bold] Production done."
    )


# -----------------------------------------------------------------------------
# dirac-router commands
# -----------------------------------------------------------------------------


def submit_production_router(production: ProductionSubmissionModel) -> bool:
    """Submit a production to the router.

    :param production: The production to submit

    :return: True if the production was submitted successfully, False otherwise
    """
    logger = logging.getLogger("ProductionRouter")

    # Validate the transformation
    logger.info("Validating the production...")
    # Already validated by the pydantic model
    logger.info("Production validated!")

    # Split the production into transformations
    logger.info("Creating transformations from production...")
    transformations = _get_transformations(production)
    logger.info(f"{len(transformations)} transformations created!")

    # Submit the transformations
    logger.info("Submitting transformations...")
    with ThreadPoolExecutor() as executor:
        results = list(executor.map(submit_transformation_router, transformations))

    return all(results)


# -----------------------------------------------------------------------------
# Production management
# -----------------------------------------------------------------------------


def _get_transformations(
    production: ProductionSubmissionModel,
) -> List[TransformationSubmissionModel]:
    """Create transformations from a given production.

    :param production: The production to create transformations from
    """
    # Create a subworkflow and a transformation for each step
    transformations = []

    for step in production.task.steps:
        step_task = _create_subworkflow(
            step, str(production.task.cwlVersion), production.task.inputs
        )

        transformations.append(
            TransformationSubmissionModel(
                task=step_task,
            )
        )
    return transformations


def _create_subworkflow(
    wf_step: WorkflowStep, cwlVersion: str, inputs: List[WorkflowInputParameter]
) -> Workflow | CommandLineTool | ExpressionTool:
    """Create a CWL file for a given step.

    If the step is a workflow, a new workflow is created.
    If the step is a command line tool, a new command line tool is created.

    :param wf_step: The step to create a CWL file for
    :param cwlVersion: The CWL version to use

    :return: The CWL subworkflow
    """
    new_workflow: Workflow | CommandLineTool
    if wf_step.run.class_ == "Workflow":
        # Handle nested workflows
        new_workflow = Workflow(
            cwlVersion=cwlVersion,
            inputs=wf_step.run.inputs,
            outputs=wf_step.run.outputs,
            steps=wf_step.run.steps,
            requirements=wf_step.run.requirements,
        )
    else:
        # Handle command line tools
        new_workflow = CommandLineTool(
            cwlVersion=cwlVersion,
            arguments=wf_step.run.arguments,
            baseCommand=wf_step.run.baseCommand,
            inputs=wf_step.run.inputs,
            outputs=wf_step.run.outputs,
            requirements=wf_step.run.requirements,
        )

    # Add the default value to the inputs if any
    for new_workflow_input in new_workflow.inputs:
        found_default = False

        if not new_workflow_input.id:
            continue

        new_workflow_input_name = new_workflow_input.id.split("#")[-1].split("/")[-1]
        for wf_step_in in wf_step.in_:
            # Skip if the input is not set: this should never happen
            if not wf_step_in.id:
                continue

            if new_workflow_input_name == wf_step_in.id.split("#")[-1].split("/")[-1]:
                # Find the source input from the original workflow
                for input in inputs:
                    # Skip if the input is not set: this should never happen
                    if not input.id:
                        continue

                    if input.id == wf_step_in.source:
                        new_workflow_input.default = input.default
                        found_default = True
                        break

            if found_default:
                break

    return new_workflow<|MERGE_RESOLUTION|>--- conflicted
+++ resolved
@@ -69,29 +69,6 @@
         )
         return typer.Exit(code=1)
     console.print(f"\t[green]:heavy_check_mark:[/green] Task {task_path}")
-<<<<<<< HEAD
-
-    # Load the metadata: at this stage, only the structure is validated, not the content
-    steps_metadata = {}
-    if steps_metadata_path:
-        with open(steps_metadata_path, "r") as file:
-            steps_metadata = YAML(typ="safe").load(file)
-
-    production_step_execution_hooks = {}
-    production_step_scheduling = {}
-    for step_name, step_data in steps_metadata.items():
-        # Extract metadata and scheduling from step_data
-        metadata_config = step_data.get("execution-hooks", {})
-        scheduling_config = step_data.get("scheduling", {})
-
-        # Create TransformationExecutionHooksHint with the metadata
-        production_step_execution_hooks[step_name] = TransformationExecutionHooksHint(
-            **metadata_config
-        )
-        production_step_scheduling[step_name] = SchedulingHint(**scheduling_config)
-
-=======
->>>>>>> 94e8a9b0
     console.print("\t[green]:heavy_check_mark:[/green] Metadata")
 
     # Create the production
