--- conflicted
+++ resolved
@@ -20,20 +20,15 @@
 from rich.console import Console
 from schema_salad.exceptions import ValidationException
 
-<<<<<<< HEAD
-from dirac_cwl_proto.execution_hooks.core import (
-    ExecutionHooksBasePlugin,
-    ExecutionHooksHint,
-=======
 from dirac_cwl_proto.job.submission_clients import (
     DIRACSubmissionClient,
     PrototypeSubmissionClient,
     SubmissionClient,
->>>>>>> 108c451b
 )
 from dirac_cwl_proto.submission_models import (
     JobInputModel,
     JobSubmissionModel,
+    extract_dirac_hints,
 )
 
 app = AsyncTyper()
@@ -85,14 +80,11 @@
         return typer.Exit(code=1)
 
     console.print(f"\t[green]:heavy_check_mark:[/green] Task {task_path}")
-<<<<<<< HEAD
-    console.print("\t[green]:heavy_check_mark:[/green] Metadata")
-    console.print("\t[green]:heavy_check_mark:[/green] Description")
-=======
 
     # Extract and validate dirac hints; unknown hints are logged as warnings.
     try:
-        job_metadata, job_scheduling = extract_dirac_hints(task)
+        # TODO: is this necessary here to only check if they're valid?
+        _ = extract_dirac_hints(task)
     except Exception as exc:
         console.print(
             f"[red]:heavy_multiplication_x:[/red] [bold]CLI:[/bold] Invalid DIRAC hints:\n{exc}"
@@ -100,7 +92,6 @@
         return typer.Exit(code=1)
 
     console.print("\t[green]:heavy_check_mark:[/green] Hints")
->>>>>>> 108c451b
 
     # Extract parameters if any
     parameters = []
@@ -114,27 +105,11 @@
                 )
                 return typer.Exit(code=1)
 
-<<<<<<< HEAD
-            # Upload the local files to the sandbox store
-            sandbox_id = upload_local_input_files(parameter)
-=======
-            overrides = parameter.pop("cwltool:overrides", {})
-            if overrides:
-                override_hints = overrides[next(iter(overrides))].get("hints", {})
-                if override_hints:
-                    job_scheduling = job_scheduling.model_copy(
-                        update=override_hints.pop("dirac:scheduling", {})
-                    )
-                    job_metadata = job_metadata.model_copy(
-                        update=override_hints.pop("dirac:execution-hooks", {})
-                    )
-
             # Prepare files for the ISB
             isb_file_paths = prepare_input_sandbox(parameter)
 
             # Upload parameter sandbox
             sandbox_id = await submission_client.upload_sandbox(isb_file_paths)
->>>>>>> 108c451b
 
             parameters.append(
                 JobInputModel(
@@ -175,75 +150,6 @@
     console.print(
         "[blue]:information_source:[/blue] [bold]CLI:[/bold] Validating the job(s)..."
     )
-    # Initiate 1 job per parameter
-    jobs = []
-    if not job.parameters:
-        jobs.append(job)
-    else:
-        for parameter in job.parameters:
-            jobs.append(
-                JobSubmissionModel(
-                    task=job.task,
-                    parameters=[parameter],
-                    scheduling=job.scheduling,
-                    execution_hooks=job.execution_hooks,
-                )
-            )
-    console.print(
-        "[green]:information_source:[/green] [bold]CLI:[/bold] Job(s) validated!"
-    )
-    return jobs
-
-
-def prepare_input_sandbox(input_data: dict[str, Any]) -> list[Path]:
-    """
-    Extract the files from the parameters.
-
-    :param parameters: The parameters of the job
-
-    :return: The list of files
-    """
-
-    # Get the files from the input data
-    files = []
-    for _, input_value in input_data.items():
-        if isinstance(input_value, list):
-            for item in input_value:
-                if isinstance(item, File):
-                    files.append(item)
-        elif isinstance(input_value, File):
-            files.append(input_value)
-
-    files_path = []
-    for file in files:
-        # TODO: path is not the only attribute to consider, but so far it is the only one used
-        if not file.path:
-            raise NotImplementedError("File path is not defined.")
-
-        file_path = Path(file.path.replace("file://", ""))
-        files_path.append(file_path)
-
-    return files_path
-
-
-# -----------------------------------------------------------------------------
-# dirac-router commands
-# -----------------------------------------------------------------------------
-
-
-def submit_job_router(job: JobSubmissionModel) -> bool:
-    """
-    Execute a job using the router.
-
-    :param job: The task to execute
-
-    :return: True if the job executed successfully, False otherwise
-    """
-    logger = logging.getLogger("JobRouter")
-
-    # Validate the jobs
-<<<<<<< HEAD
-    logger.info("Validating the job(s)...")
     # Initiate 1 job per parameter
     jobs = []
     if not job.parameters:
@@ -256,10 +162,60 @@
                     parameters=[parameter],
                 )
             )
-    logger.info("Job(s) validated!")
-=======
+    console.print(
+        "[green]:information_source:[/green] [bold]CLI:[/bold] Job(s) validated!"
+    )
+    return jobs
+
+
+def prepare_input_sandbox(input_data: dict[str, Any]) -> list[Path]:
+    """
+    Extract the files from the parameters.
+
+    :param parameters: The parameters of the job
+
+    :return: The list of files
+    """
+
+    # Get the files from the input data
+    files = []
+    for _, input_value in input_data.items():
+        if isinstance(input_value, list):
+            for item in input_value:
+                if isinstance(item, File):
+                    files.append(item)
+        elif isinstance(input_value, File):
+            files.append(input_value)
+
+    files_path = []
+    for file in files:
+        # TODO: path is not the only attribute to consider, but so far it is the only one used
+        if not file.path:
+            raise NotImplementedError("File path is not defined.")
+
+        file_path = Path(file.path.replace("file://", ""))
+        files_path.append(file_path)
+
+    return files_path
+
+
+# -----------------------------------------------------------------------------
+# dirac-router commands
+# -----------------------------------------------------------------------------
+
+
+def submit_job_router(job: JobSubmissionModel) -> bool:
+    """
+    Execute a job using the router.
+
+    :param job: The task to execute
+
+    :return: True if the job executed successfully, False otherwise
+    """
+    logger = logging.getLogger("JobRouter")
+
+    # Validate the jobs
     jobs = validate_jobs(job)
->>>>>>> 108c451b
 
     # Execute the job locally
     logger.info("Executing jobs locally...")
@@ -289,17 +245,6 @@
     logger.info("Executing job locally:\n")
     print_json(job.model_dump_json(indent=4))
 
-<<<<<<< HEAD
-    :return: True if the job is executed successfully, False otherwise
-    """
-    logger = logging.getLogger("JobWrapper")
-    # Instantiate runtime metadata from the serializable descriptor and
-    # the job context so implementations can access task inputs/overrides.
-    job_execution_hooks = ExecutionHooksHint.from_cwl(job.task)
-
-    runtime_metadata = (
-        job_execution_hooks.to_runtime(job) if job_execution_hooks else None
-=======
     # Dump job to a JSON file
     job_json_path = Path(f"job_{job_id}.json")
     with open(job_json_path, "w") as f:
@@ -315,7 +260,6 @@
         ],
         capture_output=True,
         text=True,
->>>>>>> 108c451b
     )
 
     # Clean up the job JSON file
